--- conflicted
+++ resolved
@@ -1,6 +1,3 @@
-RoboTask
-====
-
 **Modern and simple PHP task runner** inspired by Grunt and Rake aimed to automate common tasks:
 
 * executing daemons (and workers)
@@ -11,29 +8,6 @@
 * running tests
 * writing cross-platform scripts
 
-## Demo
-
-Starting PHP server and run PHPUnit tests.
-
-``` php
-<?php
-class RoboFile
-{
-    use Robo\Task\PhpServer;
-    use Robo\Task\Exec;
-
-    public function serve()
-    {
-        $this->taskServer(8000)
-            ->background()
-            ->dir('public')
-            ->run();
-
-        return $this->taskExec('phpunit')->run();
-    }
-?>
-```
-
 What makes Robo different?
 
 * Robo is pure PHP.
@@ -50,13 +24,9 @@
 
 To install globally put `robo.phar` in `/usr/bin`.
 
-<<<<<<< HEAD
 ```
 sudo chmod +x robo.phar && mv robo.phar /user/bin/robo
 ```
-=======
-`sudo chmod +x robo.phar && mv robo.phar /user/bin/robo`
->>>>>>> 7e09d457
 
 Now you can use it just like `robo`.
 
