{
    "_readme": [
        "This file locks the dependencies of your project to a known state",
        "Read more about it at https://getcomposer.org/doc/01-basic-usage.md#composer-lock-the-lock-file",
        "This file is @generated automatically"
    ],
<<<<<<< HEAD
    "hash": "a0250ee4bf46e5a79bc4e6703af4cf00",
    "content-hash": "d3fbbb9c5154d980f0a8bcb149dcfa8a",
=======
    "hash": "4041b1e95afb0df1255cd59577f04613",
    "content-hash": "7e4969133db3d2fc05290251324debe4",
>>>>>>> 944077c8
    "packages": [
        {
            "name": "consolidation/annotated-command",
            "version": "1.0.0",
            "source": {
                "type": "git",
                "url": "https://github.com/consolidation-org/annotated-command.git",
                "reference": "35466de6bb6da4ef5990569ce26c24f14055f3b9"
            },
            "dist": {
                "type": "zip",
                "url": "https://api.github.com/repos/consolidation-org/annotated-command/zipball/35466de6bb6da4ef5990569ce26c24f14055f3b9",
                "reference": "35466de6bb6da4ef5990569ce26c24f14055f3b9",
                "shasum": ""
            },
            "require": {
                "php": ">=5.4.0",
                "phpdocumentor/reflection-docblock": "~2",
                "psr/log": "~1.0",
                "symfony/console": "~2.5|~3.0",
                "symfony/finder": "~2.5|~3.0"
            },
            "require-dev": {
                "consolidation/output-formatters": "~1",
                "phpunit/phpunit": "4.*",
                "satooshi/php-coveralls": "^1.0",
                "squizlabs/php_codesniffer": "2.*"
            },
            "type": "library",
            "extra": {
                "branch-alias": {
                    "dev-master": "1.x-dev"
                }
            },
            "autoload": {
                "psr-4": {
                    "Consolidation\\AnnotatedCommand\\": "src"
                }
            },
            "notification-url": "https://packagist.org/downloads/",
            "license": [
                "MIT"
            ],
            "authors": [
                {
                    "name": "Greg Anderson",
                    "email": "greg.1.anderson@greenknowe.org"
                }
            ],
            "description": "Initialize Symfony Console commands from annotated command class methods.",
            "time": "2016-05-20 18:44:48"
        },
        {
            "name": "consolidation/log",
            "version": "1.0.3",
            "source": {
                "type": "git",
                "url": "https://github.com/consolidation-org/log.git",
                "reference": "74ba81b4edc585616747cc5c5309ce56fec41254"
            },
            "dist": {
                "type": "zip",
                "url": "https://api.github.com/repos/consolidation-org/log/zipball/74ba81b4edc585616747cc5c5309ce56fec41254",
                "reference": "74ba81b4edc585616747cc5c5309ce56fec41254",
                "shasum": ""
            },
            "require": {
                "php": ">=5.5.0",
                "psr/log": "~1.0",
                "symfony/console": "~2.5|~3.0"
            },
            "require-dev": {
                "phpunit/phpunit": "4.*",
                "squizlabs/php_codesniffer": "2.*"
            },
            "type": "library",
            "extra": {
                "branch-alias": {
                    "dev-master": "1.x-dev"
                }
            },
            "autoload": {
                "psr-4": {
                    "Consolidation\\Log\\": "src"
                }
            },
            "notification-url": "https://packagist.org/downloads/",
            "license": [
                "MIT"
            ],
            "authors": [
                {
                    "name": "Greg Anderson",
                    "email": "greg.1.anderson@greenknowe.org"
                }
            ],
            "description": "Improved Psr-3 / Psr\\Log logger based on Symfony Console components.",
            "time": "2016-03-23 23:46:42"
        },
        {
            "name": "consolidation/output-formatters",
            "version": "1.0.0",
            "source": {
                "type": "git",
                "url": "https://github.com/consolidation-org/output-formatters.git",
                "reference": "6428d8fb30c9ed3b96314580808b3e4415b46dd9"
            },
            "dist": {
                "type": "zip",
                "url": "https://api.github.com/repos/consolidation-org/output-formatters/zipball/6428d8fb30c9ed3b96314580808b3e4415b46dd9",
                "reference": "6428d8fb30c9ed3b96314580808b3e4415b46dd9",
                "shasum": ""
            },
            "require": {
                "php": ">=5.4.0",
                "symfony/console": "~2.5|~3.0"
            },
            "require-dev": {
                "phpunit/phpunit": "4.*",
                "satooshi/php-coveralls": "^1.0",
                "squizlabs/php_codesniffer": "2.*"
            },
            "type": "library",
            "extra": {
                "branch-alias": {
                    "dev-master": "1.x-dev"
                }
            },
            "autoload": {
                "psr-4": {
                    "Consolidation\\OutputFormatters\\": "src"
                }
            },
            "notification-url": "https://packagist.org/downloads/",
            "license": [
                "MIT"
            ],
            "authors": [
                {
                    "name": "Greg Anderson",
                    "email": "greg.1.anderson@greenknowe.org"
                }
            ],
            "description": "Format text by applying transformations provided by plug-in formatters.",
            "time": "2016-05-20 04:17:55"
        },
        {
            "name": "container-interop/container-interop",
            "version": "1.1.0",
            "source": {
                "type": "git",
                "url": "https://github.com/container-interop/container-interop.git",
                "reference": "fc08354828f8fd3245f77a66b9e23a6bca48297e"
            },
            "dist": {
                "type": "zip",
                "url": "https://api.github.com/repos/container-interop/container-interop/zipball/fc08354828f8fd3245f77a66b9e23a6bca48297e",
                "reference": "fc08354828f8fd3245f77a66b9e23a6bca48297e",
                "shasum": ""
            },
            "type": "library",
            "autoload": {
                "psr-4": {
                    "Interop\\Container\\": "src/Interop/Container/"
                }
            },
            "notification-url": "https://packagist.org/downloads/",
            "license": [
                "MIT"
            ],
            "description": "Promoting the interoperability of container objects (DIC, SL, etc.)",
            "time": "2014-12-30 15:22:37"
        },
        {
            "name": "league/container",
            "version": "2.2.0",
            "source": {
                "type": "git",
                "url": "https://github.com/thephpleague/container.git",
                "reference": "c0e7d947b690891f700dc4967ead7bdb3d6708c1"
            },
            "dist": {
                "type": "zip",
                "url": "https://api.github.com/repos/thephpleague/container/zipball/c0e7d947b690891f700dc4967ead7bdb3d6708c1",
                "reference": "c0e7d947b690891f700dc4967ead7bdb3d6708c1",
                "shasum": ""
            },
            "require": {
                "container-interop/container-interop": "^1.1",
                "php": ">=5.4.0"
            },
            "provide": {
                "container-interop/container-interop-implementation": "^1.1"
            },
            "replace": {
                "orno/di": "~2.0"
            },
            "require-dev": {
                "phpunit/phpunit": "4.*"
            },
            "type": "library",
            "extra": {
                "branch-alias": {
                    "dev-master": "2.x-dev",
                    "dev-1.x": "1.x-dev"
                }
            },
            "autoload": {
                "psr-4": {
                    "League\\Container\\": "src"
                }
            },
            "notification-url": "https://packagist.org/downloads/",
            "license": [
                "MIT"
            ],
            "authors": [
                {
                    "name": "Phil Bennett",
                    "email": "philipobenito@gmail.com",
                    "homepage": "http://www.philipobenito.com",
                    "role": "Developer"
                }
            ],
            "description": "A fast and intuitive dependency injection container.",
            "homepage": "https://github.com/thephpleague/container",
            "keywords": [
                "container",
                "dependency",
                "di",
                "injection",
                "league",
                "provider",
                "service"
            ],
            "time": "2016-03-17 11:07:59"
        },
        {
            "name": "phpdocumentor/reflection-docblock",
            "version": "2.0.4",
            "source": {
                "type": "git",
                "url": "https://github.com/phpDocumentor/ReflectionDocBlock.git",
                "reference": "d68dbdc53dc358a816f00b300704702b2eaff7b8"
            },
            "dist": {
                "type": "zip",
                "url": "https://api.github.com/repos/phpDocumentor/ReflectionDocBlock/zipball/d68dbdc53dc358a816f00b300704702b2eaff7b8",
                "reference": "d68dbdc53dc358a816f00b300704702b2eaff7b8",
                "shasum": ""
            },
            "require": {
                "php": ">=5.3.3"
            },
            "require-dev": {
                "phpunit/phpunit": "~4.0"
            },
            "suggest": {
                "dflydev/markdown": "~1.0",
                "erusev/parsedown": "~1.0"
            },
            "type": "library",
            "extra": {
                "branch-alias": {
                    "dev-master": "2.0.x-dev"
                }
            },
            "autoload": {
                "psr-0": {
                    "phpDocumentor": [
                        "src/"
                    ]
                }
            },
            "notification-url": "https://packagist.org/downloads/",
            "license": [
                "MIT"
            ],
            "authors": [
                {
                    "name": "Mike van Riel",
                    "email": "mike.vanriel@naenius.com"
                }
            ],
            "time": "2015-02-03 12:10:50"
        },
        {
            "name": "psr/log",
            "version": "1.0.0",
            "source": {
                "type": "git",
                "url": "https://github.com/php-fig/log.git",
                "reference": "fe0936ee26643249e916849d48e3a51d5f5e278b"
            },
            "dist": {
                "type": "zip",
                "url": "https://api.github.com/repos/php-fig/log/zipball/fe0936ee26643249e916849d48e3a51d5f5e278b",
                "reference": "fe0936ee26643249e916849d48e3a51d5f5e278b",
                "shasum": ""
            },
            "type": "library",
            "autoload": {
                "psr-0": {
                    "Psr\\Log\\": ""
                }
            },
            "notification-url": "https://packagist.org/downloads/",
            "license": [
                "MIT"
            ],
            "authors": [
                {
                    "name": "PHP-FIG",
                    "homepage": "http://www.php-fig.org/"
                }
            ],
            "description": "Common interface for logging libraries",
            "keywords": [
                "log",
                "psr",
                "psr-3"
            ],
            "time": "2012-12-21 11:40:51"
        },
        {
            "name": "symfony/console",
            "version": "v3.0.6",
            "source": {
                "type": "git",
                "url": "https://github.com/symfony/console.git",
                "reference": "34a214710e0714b6efcf40ba3cd1e31373a97820"
            },
            "dist": {
                "type": "zip",
                "url": "https://api.github.com/repos/symfony/console/zipball/34a214710e0714b6efcf40ba3cd1e31373a97820",
                "reference": "34a214710e0714b6efcf40ba3cd1e31373a97820",
                "shasum": ""
            },
            "require": {
                "php": ">=5.5.9",
                "symfony/polyfill-mbstring": "~1.0"
            },
            "require-dev": {
                "psr/log": "~1.0",
                "symfony/event-dispatcher": "~2.8|~3.0",
                "symfony/process": "~2.8|~3.0"
            },
            "suggest": {
                "psr/log": "For using the console logger",
                "symfony/event-dispatcher": "",
                "symfony/process": ""
            },
            "type": "library",
            "extra": {
                "branch-alias": {
                    "dev-master": "3.0-dev"
                }
            },
            "autoload": {
                "psr-4": {
                    "Symfony\\Component\\Console\\": ""
                },
                "exclude-from-classmap": [
                    "/Tests/"
                ]
            },
            "notification-url": "https://packagist.org/downloads/",
            "license": [
                "MIT"
            ],
            "authors": [
                {
                    "name": "Fabien Potencier",
                    "email": "fabien@symfony.com"
                },
                {
                    "name": "Symfony Community",
                    "homepage": "https://symfony.com/contributors"
                }
            ],
            "description": "Symfony Console Component",
            "homepage": "https://symfony.com",
            "time": "2016-04-28 09:48:42"
        },
        {
            "name": "symfony/event-dispatcher",
            "version": "v2.8.5",
            "source": {
                "type": "git",
                "url": "https://github.com/symfony/event-dispatcher.git",
                "reference": "81c4c51f7fd6d0d40961bd53dd60cade32db6ed6"
            },
            "dist": {
                "type": "zip",
                "url": "https://api.github.com/repos/symfony/event-dispatcher/zipball/81c4c51f7fd6d0d40961bd53dd60cade32db6ed6",
                "reference": "81c4c51f7fd6d0d40961bd53dd60cade32db6ed6",
                "shasum": ""
            },
            "require": {
                "php": ">=5.3.9"
            },
            "require-dev": {
                "psr/log": "~1.0",
                "symfony/config": "~2.0,>=2.0.5|~3.0.0",
                "symfony/dependency-injection": "~2.6|~3.0.0",
                "symfony/expression-language": "~2.6|~3.0.0",
                "symfony/stopwatch": "~2.3|~3.0.0"
            },
            "suggest": {
                "symfony/dependency-injection": "",
                "symfony/http-kernel": ""
            },
            "type": "library",
            "extra": {
                "branch-alias": {
                    "dev-master": "2.8-dev"
                }
            },
            "autoload": {
                "psr-4": {
                    "Symfony\\Component\\EventDispatcher\\": ""
                },
                "exclude-from-classmap": [
                    "/Tests/"
                ]
            },
            "notification-url": "https://packagist.org/downloads/",
            "license": [
                "MIT"
            ],
            "authors": [
                {
                    "name": "Fabien Potencier",
                    "email": "fabien@symfony.com"
                },
                {
                    "name": "Symfony Community",
                    "homepage": "https://symfony.com/contributors"
                }
            ],
            "description": "Symfony EventDispatcher Component",
            "homepage": "https://symfony.com",
            "time": "2016-04-05 16:36:54"
        },
        {
            "name": "symfony/filesystem",
            "version": "v3.0.6",
            "source": {
                "type": "git",
                "url": "https://github.com/symfony/filesystem.git",
                "reference": "74fec3511b62cb934b64bce1d96f06fffa4beafd"
            },
            "dist": {
                "type": "zip",
                "url": "https://api.github.com/repos/symfony/filesystem/zipball/74fec3511b62cb934b64bce1d96f06fffa4beafd",
                "reference": "74fec3511b62cb934b64bce1d96f06fffa4beafd",
                "shasum": ""
            },
            "require": {
                "php": ">=5.5.9"
            },
            "type": "library",
            "extra": {
                "branch-alias": {
                    "dev-master": "3.0-dev"
                }
            },
            "autoload": {
                "psr-4": {
                    "Symfony\\Component\\Filesystem\\": ""
                },
                "exclude-from-classmap": [
                    "/Tests/"
                ]
            },
            "notification-url": "https://packagist.org/downloads/",
            "license": [
                "MIT"
            ],
            "authors": [
                {
                    "name": "Fabien Potencier",
                    "email": "fabien@symfony.com"
                },
                {
                    "name": "Symfony Community",
                    "homepage": "https://symfony.com/contributors"
                }
            ],
            "description": "Symfony Filesystem Component",
            "homepage": "https://symfony.com",
            "time": "2016-04-12 18:09:53"
        },
        {
            "name": "symfony/finder",
            "version": "v2.8.6",
            "source": {
                "type": "git",
                "url": "https://github.com/symfony/finder.git",
                "reference": "ca24cf2cd4e3826f571e0067e535758e73807aa1"
            },
            "dist": {
                "type": "zip",
                "url": "https://api.github.com/repos/symfony/finder/zipball/ca24cf2cd4e3826f571e0067e535758e73807aa1",
                "reference": "ca24cf2cd4e3826f571e0067e535758e73807aa1",
                "shasum": ""
            },
            "require": {
                "php": ">=5.3.9"
            },
            "type": "library",
            "extra": {
                "branch-alias": {
                    "dev-master": "2.8-dev"
                }
            },
            "autoload": {
                "psr-4": {
                    "Symfony\\Component\\Finder\\": ""
                },
                "exclude-from-classmap": [
                    "/Tests/"
                ]
            },
            "notification-url": "https://packagist.org/downloads/",
            "license": [
                "MIT"
            ],
            "authors": [
                {
                    "name": "Fabien Potencier",
                    "email": "fabien@symfony.com"
                },
                {
                    "name": "Symfony Community",
                    "homepage": "https://symfony.com/contributors"
                }
            ],
            "description": "Symfony Finder Component",
            "homepage": "https://symfony.com",
            "time": "2016-03-10 10:53:53"
        },
        {
            "name": "symfony/polyfill-mbstring",
            "version": "v1.2.0",
            "source": {
                "type": "git",
                "url": "https://github.com/symfony/polyfill-mbstring.git",
                "reference": "dff51f72b0706335131b00a7f49606168c582594"
            },
            "dist": {
                "type": "zip",
                "url": "https://api.github.com/repos/symfony/polyfill-mbstring/zipball/dff51f72b0706335131b00a7f49606168c582594",
                "reference": "dff51f72b0706335131b00a7f49606168c582594",
                "shasum": ""
            },
            "require": {
                "php": ">=5.3.3"
            },
            "suggest": {
                "ext-mbstring": "For best performance"
            },
            "type": "library",
            "extra": {
                "branch-alias": {
                    "dev-master": "1.2-dev"
                }
            },
            "autoload": {
                "psr-4": {
                    "Symfony\\Polyfill\\Mbstring\\": ""
                },
                "files": [
                    "bootstrap.php"
                ]
            },
            "notification-url": "https://packagist.org/downloads/",
            "license": [
                "MIT"
            ],
            "authors": [
                {
                    "name": "Nicolas Grekas",
                    "email": "p@tchwork.com"
                },
                {
                    "name": "Symfony Community",
                    "homepage": "https://symfony.com/contributors"
                }
            ],
            "description": "Symfony polyfill for the Mbstring extension",
            "homepage": "https://symfony.com",
            "keywords": [
                "compatibility",
                "mbstring",
                "polyfill",
                "portable",
                "shim"
            ],
            "time": "2016-05-18 14:26:46"
        },
        {
            "name": "symfony/process",
            "version": "v3.0.6",
            "source": {
                "type": "git",
                "url": "https://github.com/symfony/process.git",
                "reference": "53f9407c0bb1c5a79127db8f7bfe12f0f6f3dcdb"
            },
            "dist": {
                "type": "zip",
                "url": "https://api.github.com/repos/symfony/process/zipball/53f9407c0bb1c5a79127db8f7bfe12f0f6f3dcdb",
                "reference": "53f9407c0bb1c5a79127db8f7bfe12f0f6f3dcdb",
                "shasum": ""
            },
            "require": {
                "php": ">=5.5.9"
            },
            "type": "library",
            "extra": {
                "branch-alias": {
                    "dev-master": "3.0-dev"
                }
            },
            "autoload": {
                "psr-4": {
                    "Symfony\\Component\\Process\\": ""
                },
                "exclude-from-classmap": [
                    "/Tests/"
                ]
            },
            "notification-url": "https://packagist.org/downloads/",
            "license": [
                "MIT"
            ],
            "authors": [
                {
                    "name": "Fabien Potencier",
                    "email": "fabien@symfony.com"
                },
                {
                    "name": "Symfony Community",
                    "homepage": "https://symfony.com/contributors"
                }
            ],
            "description": "Symfony Process Component",
            "homepage": "https://symfony.com",
            "time": "2016-04-14 15:30:28"
        }
    ],
    "packages-dev": [
        {
            "name": "andrewsville/php-token-reflection",
            "version": "1.4.0",
            "source": {
                "type": "git",
                "url": "https://github.com/Andrewsville/PHP-Token-Reflection.git",
                "reference": "e6d0ac2baf66cdf154be34c3d2a2aa1bd4b426ee"
            },
            "dist": {
                "type": "zip",
                "url": "https://api.github.com/repos/Andrewsville/PHP-Token-Reflection/zipball/e6d0ac2baf66cdf154be34c3d2a2aa1bd4b426ee",
                "reference": "e6d0ac2baf66cdf154be34c3d2a2aa1bd4b426ee",
                "shasum": ""
            },
            "require": {
                "ext-tokenizer": "*",
                "php": ">=5.3.0"
            },
            "type": "library",
            "autoload": {
                "psr-0": {
                    "TokenReflection": "./"
                }
            },
            "notification-url": "https://packagist.org/downloads/",
            "license": [
                "BSD-3"
            ],
            "authors": [
                {
                    "name": "Ondřej Nešpor",
                    "homepage": "https://github.com/andrewsville"
                },
                {
                    "name": "Jaroslav Hanslík",
                    "homepage": "https://github.com/kukulich"
                }
            ],
            "description": "Library emulating the PHP internal reflection using just the tokenized source code.",
            "homepage": "http://andrewsville.github.com/PHP-Token-Reflection/",
            "keywords": [
                "library",
                "reflection",
                "tokenizer"
            ],
            "time": "2014-08-06 16:37:08"
        },
        {
            "name": "codeception/aspect-mock",
            "version": "0.5.4",
            "source": {
                "type": "git",
                "url": "https://github.com/Codeception/AspectMock.git",
                "reference": "5191529dd18490a47a4cbafc100069b0dbc89040"
            },
            "dist": {
                "type": "zip",
                "url": "https://api.github.com/repos/Codeception/AspectMock/zipball/5191529dd18490a47a4cbafc100069b0dbc89040",
                "reference": "5191529dd18490a47a4cbafc100069b0dbc89040",
                "shasum": ""
            },
            "require": {
                "goaop/framework": "0.6.*",
                "php": ">=5.4.0",
                "symfony/finder": "~2.4"
            },
            "require-dev": {
                "codeception/base": "~2.1",
                "codeception/specify": "~0.3",
                "codeception/verify": "~0.2"
            },
            "type": "library",
            "autoload": {
                "psr-0": {
                    "AspectMock": "src/"
                }
            },
            "notification-url": "https://packagist.org/downloads/",
            "authors": [
                {
                    "name": "Michael Bodnarchuk",
                    "email": "davert.php@mailican.com"
                }
            ],
            "description": "Experimental Mocking Framework powered by Aspects",
            "time": "2016-01-08 12:39:13"
        },
        {
            "name": "codeception/base",
            "version": "2.1.5",
            "source": {
                "type": "git",
                "url": "https://github.com/Codeception/base.git",
                "reference": "c68232e5e780bc9d75d8878e7a606f9946a7ed63"
            },
            "dist": {
                "type": "zip",
                "url": "https://api.github.com/repos/Codeception/base/zipball/c68232e5e780bc9d75d8878e7a606f9946a7ed63",
                "reference": "c68232e5e780bc9d75d8878e7a606f9946a7ed63",
                "shasum": ""
            },
            "require": {
                "ext-json": "*",
                "ext-mbstring": "*",
                "guzzlehttp/psr7": "~1.0",
                "php": ">=5.4.0",
                "phpunit/phpunit": "~4.8.0",
                "symfony/browser-kit": ">=2.4|<3.1",
                "symfony/console": ">=2.4|<3.1",
                "symfony/css-selector": ">=2.4|<3.1",
                "symfony/dom-crawler": ">=2.4|<3.1",
                "symfony/event-dispatcher": ">=2.4|<3.1",
                "symfony/finder": ">=2.4|<3.1",
                "symfony/yaml": ">=2.4|<3.1"
            },
            "require-dev": {
                "codeception/specify": "~0.3",
                "facebook/php-sdk-v4": "~4.0",
                "flow/jsonpath": "~0.2",
                "monolog/monolog": "~1.8",
                "pda/pheanstalk": "~2.0",
                "videlalvaro/php-amqplib": "~2.4"
            },
            "suggest": {
                "codeception/phpbuiltinserver": "Extension to start and stop PHP built-in web server for your tests",
                "codeception/specify": "BDD-style code blocks",
                "codeception/verify": "BDD-style assertions",
                "monolog/monolog": "Log test steps",
                "phpseclib/phpseclib": "Extension required to use the SFTP option in the FTP Module."
            },
            "bin": [
                "codecept"
            ],
            "type": "library",
            "extra": {
                "branch-alias": []
            },
            "autoload": {
                "psr-4": {
                    "Codeception\\": "src\\Codeception",
                    "Codeception\\Extension\\": "ext"
                }
            },
            "notification-url": "https://packagist.org/downloads/",
            "license": [
                "MIT"
            ],
            "authors": [
                {
                    "name": "Michael Bodnarchuk",
                    "email": "davert@mail.ua",
                    "homepage": "http://codegyre.com"
                }
            ],
            "description": "BDD-style testing framework",
            "homepage": "http://codeception.com/",
            "keywords": [
                "BDD",
                "TDD",
                "acceptance testing",
                "functional testing",
                "unit testing"
            ],
            "time": "2016-01-10 17:21:08"
        },
        {
            "name": "codeception/verify",
            "version": "0.2.7",
            "source": {
                "type": "git",
                "url": "https://github.com/Codeception/Verify.git",
                "reference": "66e5074905f4d9590ddb805d123fe632f4baa488"
            },
            "dist": {
                "type": "zip",
                "url": "https://api.github.com/repos/Codeception/Verify/zipball/66e5074905f4d9590ddb805d123fe632f4baa488",
                "reference": "66e5074905f4d9590ddb805d123fe632f4baa488",
                "shasum": ""
            },
            "require-dev": {
                "phpunit/phpunit": "3.7.*"
            },
            "type": "library",
            "autoload": {
                "files": [
                    "src/Codeception/function.php"
                ]
            },
            "notification-url": "https://packagist.org/downloads/",
            "authors": [
                {
                    "name": "Michael Bodnarchuk",
                    "email": "davert.php@mailican.com",
                    "homepage": "http://codeception.com"
                }
            ],
            "description": "BDD assertion library for PHPUnit",
            "time": "2014-01-22 14:40:33"
        },
        {
            "name": "doctrine/annotations",
            "version": "v1.2.7",
            "source": {
                "type": "git",
                "url": "https://github.com/doctrine/annotations.git",
                "reference": "f25c8aab83e0c3e976fd7d19875f198ccf2f7535"
            },
            "dist": {
                "type": "zip",
                "url": "https://api.github.com/repos/doctrine/annotations/zipball/f25c8aab83e0c3e976fd7d19875f198ccf2f7535",
                "reference": "f25c8aab83e0c3e976fd7d19875f198ccf2f7535",
                "shasum": ""
            },
            "require": {
                "doctrine/lexer": "1.*",
                "php": ">=5.3.2"
            },
            "require-dev": {
                "doctrine/cache": "1.*",
                "phpunit/phpunit": "4.*"
            },
            "type": "library",
            "extra": {
                "branch-alias": {
                    "dev-master": "1.3.x-dev"
                }
            },
            "autoload": {
                "psr-0": {
                    "Doctrine\\Common\\Annotations\\": "lib/"
                }
            },
            "notification-url": "https://packagist.org/downloads/",
            "license": [
                "MIT"
            ],
            "authors": [
                {
                    "name": "Roman Borschel",
                    "email": "roman@code-factory.org"
                },
                {
                    "name": "Benjamin Eberlei",
                    "email": "kontakt@beberlei.de"
                },
                {
                    "name": "Guilherme Blanco",
                    "email": "guilhermeblanco@gmail.com"
                },
                {
                    "name": "Jonathan Wage",
                    "email": "jonwage@gmail.com"
                },
                {
                    "name": "Johannes Schmitt",
                    "email": "schmittjoh@gmail.com"
                }
            ],
            "description": "Docblock Annotations Parser",
            "homepage": "http://www.doctrine-project.org",
            "keywords": [
                "annotations",
                "docblock",
                "parser"
            ],
            "time": "2015-08-31 12:32:49"
        },
        {
            "name": "doctrine/instantiator",
            "version": "1.0.5",
            "source": {
                "type": "git",
                "url": "https://github.com/doctrine/instantiator.git",
                "reference": "8e884e78f9f0eb1329e445619e04456e64d8051d"
            },
            "dist": {
                "type": "zip",
                "url": "https://api.github.com/repos/doctrine/instantiator/zipball/8e884e78f9f0eb1329e445619e04456e64d8051d",
                "reference": "8e884e78f9f0eb1329e445619e04456e64d8051d",
                "shasum": ""
            },
            "require": {
                "php": ">=5.3,<8.0-DEV"
            },
            "require-dev": {
                "athletic/athletic": "~0.1.8",
                "ext-pdo": "*",
                "ext-phar": "*",
                "phpunit/phpunit": "~4.0",
                "squizlabs/php_codesniffer": "~2.0"
            },
            "type": "library",
            "extra": {
                "branch-alias": {
                    "dev-master": "1.0.x-dev"
                }
            },
            "autoload": {
                "psr-4": {
                    "Doctrine\\Instantiator\\": "src/Doctrine/Instantiator/"
                }
            },
            "notification-url": "https://packagist.org/downloads/",
            "license": [
                "MIT"
            ],
            "authors": [
                {
                    "name": "Marco Pivetta",
                    "email": "ocramius@gmail.com",
                    "homepage": "http://ocramius.github.com/"
                }
            ],
            "description": "A small, lightweight utility to instantiate objects in PHP without invoking their constructors",
            "homepage": "https://github.com/doctrine/instantiator",
            "keywords": [
                "constructor",
                "instantiate"
            ],
            "time": "2015-06-14 21:17:01"
        },
        {
            "name": "doctrine/lexer",
            "version": "v1.0.1",
            "source": {
                "type": "git",
                "url": "https://github.com/doctrine/lexer.git",
                "reference": "83893c552fd2045dd78aef794c31e694c37c0b8c"
            },
            "dist": {
                "type": "zip",
                "url": "https://api.github.com/repos/doctrine/lexer/zipball/83893c552fd2045dd78aef794c31e694c37c0b8c",
                "reference": "83893c552fd2045dd78aef794c31e694c37c0b8c",
                "shasum": ""
            },
            "require": {
                "php": ">=5.3.2"
            },
            "type": "library",
            "extra": {
                "branch-alias": {
                    "dev-master": "1.0.x-dev"
                }
            },
            "autoload": {
                "psr-0": {
                    "Doctrine\\Common\\Lexer\\": "lib/"
                }
            },
            "notification-url": "https://packagist.org/downloads/",
            "license": [
                "MIT"
            ],
            "authors": [
                {
                    "name": "Roman Borschel",
                    "email": "roman@code-factory.org"
                },
                {
                    "name": "Guilherme Blanco",
                    "email": "guilhermeblanco@gmail.com"
                },
                {
                    "name": "Johannes Schmitt",
                    "email": "schmittjoh@gmail.com"
                }
            ],
            "description": "Base library for a lexer that can be used in Top-Down, Recursive Descent Parsers.",
            "homepage": "http://www.doctrine-project.org",
            "keywords": [
                "lexer",
                "parser"
            ],
            "time": "2014-09-09 13:34:57"
        },
        {
            "name": "goaop/framework",
            "version": "0.6.1",
            "source": {
                "type": "git",
                "url": "https://github.com/goaop/framework.git",
                "reference": "4411e951d06d7041e3128fefd6fe6a0a344cd1ba"
            },
            "dist": {
                "type": "zip",
                "url": "https://api.github.com/repos/goaop/framework/zipball/4411e951d06d7041e3128fefd6fe6a0a344cd1ba",
                "reference": "4411e951d06d7041e3128fefd6fe6a0a344cd1ba",
                "shasum": ""
            },
            "require": {
                "andrewsville/php-token-reflection": "~1.3",
                "doctrine/annotations": "~1.0",
                "jakubledl/dissect": "~1.0",
                "php": ">=5.3.0"
            },
            "require-dev": {
                "symfony/console": "~2.1"
            },
            "suggest": {
                "symfony/console": "Enables the usage of the command-line tool."
            },
            "bin": [
                "bin/warmup"
            ],
            "type": "library",
            "extra": {
                "branch-alias": {
                    "dev-master": "0.6-dev"
                }
            },
            "autoload": {
                "psr-4": {
                    "Go\\": "src/"
                }
            },
            "notification-url": "https://packagist.org/downloads/",
            "license": [
                "MIT"
            ],
            "authors": [
                {
                    "name": "Lisachenko Alexander",
                    "homepage": "https://github.com/lisachenko"
                }
            ],
            "description": "Library for aspect-oriented programming in PHP.",
            "homepage": "http://go.aopphp.com/",
            "keywords": [
                "aop",
                "aspect",
                "library",
                "php"
            ],
            "time": "2015-07-05 11:37:33"
        },
        {
            "name": "guzzle/guzzle",
            "version": "v3.9.3",
            "source": {
                "type": "git",
                "url": "https://github.com/guzzle/guzzle3.git",
                "reference": "0645b70d953bc1c067bbc8d5bc53194706b628d9"
            },
            "dist": {
                "type": "zip",
                "url": "https://api.github.com/repos/guzzle/guzzle3/zipball/0645b70d953bc1c067bbc8d5bc53194706b628d9",
                "reference": "0645b70d953bc1c067bbc8d5bc53194706b628d9",
                "shasum": ""
            },
            "require": {
                "ext-curl": "*",
                "php": ">=5.3.3",
                "symfony/event-dispatcher": "~2.1"
            },
            "replace": {
                "guzzle/batch": "self.version",
                "guzzle/cache": "self.version",
                "guzzle/common": "self.version",
                "guzzle/http": "self.version",
                "guzzle/inflection": "self.version",
                "guzzle/iterator": "self.version",
                "guzzle/log": "self.version",
                "guzzle/parser": "self.version",
                "guzzle/plugin": "self.version",
                "guzzle/plugin-async": "self.version",
                "guzzle/plugin-backoff": "self.version",
                "guzzle/plugin-cache": "self.version",
                "guzzle/plugin-cookie": "self.version",
                "guzzle/plugin-curlauth": "self.version",
                "guzzle/plugin-error-response": "self.version",
                "guzzle/plugin-history": "self.version",
                "guzzle/plugin-log": "self.version",
                "guzzle/plugin-md5": "self.version",
                "guzzle/plugin-mock": "self.version",
                "guzzle/plugin-oauth": "self.version",
                "guzzle/service": "self.version",
                "guzzle/stream": "self.version"
            },
            "require-dev": {
                "doctrine/cache": "~1.3",
                "monolog/monolog": "~1.0",
                "phpunit/phpunit": "3.7.*",
                "psr/log": "~1.0",
                "symfony/class-loader": "~2.1",
                "zendframework/zend-cache": "2.*,<2.3",
                "zendframework/zend-log": "2.*,<2.3"
            },
            "suggest": {
                "guzzlehttp/guzzle": "Guzzle 5 has moved to a new package name. The package you have installed, Guzzle 3, is deprecated."
            },
            "type": "library",
            "extra": {
                "branch-alias": {
                    "dev-master": "3.9-dev"
                }
            },
            "autoload": {
                "psr-0": {
                    "Guzzle": "src/",
                    "Guzzle\\Tests": "tests/"
                }
            },
            "notification-url": "https://packagist.org/downloads/",
            "license": [
                "MIT"
            ],
            "authors": [
                {
                    "name": "Michael Dowling",
                    "email": "mtdowling@gmail.com",
                    "homepage": "https://github.com/mtdowling"
                },
                {
                    "name": "Guzzle Community",
                    "homepage": "https://github.com/guzzle/guzzle/contributors"
                }
            ],
            "description": "PHP HTTP client. This library is deprecated in favor of https://packagist.org/packages/guzzlehttp/guzzle",
            "homepage": "http://guzzlephp.org/",
            "keywords": [
                "client",
                "curl",
                "framework",
                "http",
                "http client",
                "rest",
                "web service"
            ],
            "time": "2015-03-18 18:23:50"
        },
        {
            "name": "guzzlehttp/psr7",
            "version": "1.3.0",
            "source": {
                "type": "git",
                "url": "https://github.com/guzzle/psr7.git",
                "reference": "31382fef2889136415751badebbd1cb022a4ed72"
            },
            "dist": {
                "type": "zip",
                "url": "https://api.github.com/repos/guzzle/psr7/zipball/31382fef2889136415751badebbd1cb022a4ed72",
                "reference": "31382fef2889136415751badebbd1cb022a4ed72",
                "shasum": ""
            },
            "require": {
                "php": ">=5.4.0",
                "psr/http-message": "~1.0"
            },
            "provide": {
                "psr/http-message-implementation": "1.0"
            },
            "require-dev": {
                "phpunit/phpunit": "~4.0"
            },
            "type": "library",
            "extra": {
                "branch-alias": {
                    "dev-master": "1.0-dev"
                }
            },
            "autoload": {
                "psr-4": {
                    "GuzzleHttp\\Psr7\\": "src/"
                },
                "files": [
                    "src/functions_include.php"
                ]
            },
            "notification-url": "https://packagist.org/downloads/",
            "license": [
                "MIT"
            ],
            "authors": [
                {
                    "name": "Michael Dowling",
                    "email": "mtdowling@gmail.com",
                    "homepage": "https://github.com/mtdowling"
                }
            ],
            "description": "PSR-7 message implementation",
            "keywords": [
                "http",
                "message",
                "stream",
                "uri"
            ],
            "time": "2016-04-13 19:56:01"
        },
        {
            "name": "henrikbjorn/lurker",
            "version": "1.1.0",
            "source": {
                "type": "git",
                "url": "https://github.com/flint/Lurker.git",
                "reference": "ab45f9cefe600065cc3137a238217598d3a1d062"
            },
            "dist": {
                "type": "zip",
                "url": "https://api.github.com/repos/flint/Lurker/zipball/ab45f9cefe600065cc3137a238217598d3a1d062",
                "reference": "ab45f9cefe600065cc3137a238217598d3a1d062",
                "shasum": ""
            },
            "require": {
                "php": ">=5.3.3",
                "symfony/config": "~2.2",
                "symfony/event-dispatcher": "~2.2"
            },
            "suggest": {
                "ext-inotify": ">=0.1.6"
            },
            "type": "library",
            "extra": {
                "branch-alias": {
                    "dev-master": "1.0.x-dev"
                }
            },
            "autoload": {
                "psr-0": {
                    "Lurker": "src"
                }
            },
            "notification-url": "https://packagist.org/downloads/",
            "license": [
                "MIT"
            ],
            "authors": [
                {
                    "name": "Yaroslav Kiliba",
                    "email": "om.dattaya@gmail.com"
                },
                {
                    "name": "Konstantin Kudryashov",
                    "email": "ever.zet@gmail.com"
                },
                {
                    "name": "Henrik Bjrnskov",
                    "email": "henrik@bjrnskov.dk"
                }
            ],
            "description": "Resource Watcher.",
            "keywords": [
                "filesystem",
                "resource",
                "watching"
            ],
            "time": "2015-10-27 09:19:19"
        },
        {
            "name": "jakubledl/dissect",
            "version": "v1.0.1",
            "source": {
                "type": "git",
                "url": "https://github.com/jakubledl/dissect.git",
                "reference": "d3a391de31e45a247e95cef6cf58a91c05af67c4"
            },
            "dist": {
                "type": "zip",
                "url": "https://api.github.com/repos/jakubledl/dissect/zipball/d3a391de31e45a247e95cef6cf58a91c05af67c4",
                "reference": "d3a391de31e45a247e95cef6cf58a91c05af67c4",
                "shasum": ""
            },
            "require": {
                "php": ">=5.3.3"
            },
            "require-dev": {
                "symfony/console": "~2.1"
            },
            "suggest": {
                "symfony/console": "for the command-line tool"
            },
            "bin": [
                "bin/dissect.php",
                "bin/dissect"
            ],
            "type": "library",
            "autoload": {
                "psr-0": {
                    "Dissect": [
                        "src/"
                    ]
                }
            },
            "notification-url": "https://packagist.org/downloads/",
            "license": [
                "unlicense"
            ],
            "authors": [
                {
                    "name": "Jakub Lédl",
                    "email": "jakubledl@gmail.com"
                }
            ],
            "description": "Lexing and parsing in pure PHP",
            "homepage": "https://github.com/jakubledl/dissect",
            "keywords": [
                "ast",
                "lexing",
                "parser",
                "parsing"
            ],
            "time": "2013-01-29 21:29:14"
        },
        {
            "name": "natxet/CssMin",
            "version": "v3.0.4",
            "source": {
                "type": "git",
                "url": "https://github.com/natxet/CssMin.git",
                "reference": "92de3fe3ccb4f8298d31952490ef7d5395855c39"
            },
            "dist": {
                "type": "zip",
                "url": "https://api.github.com/repos/natxet/CssMin/zipball/92de3fe3ccb4f8298d31952490ef7d5395855c39",
                "reference": "92de3fe3ccb4f8298d31952490ef7d5395855c39",
                "shasum": ""
            },
            "require": {
                "php": ">=5.0"
            },
            "type": "library",
            "extra": {
                "branch-alias": {
                    "dev-master": "3.0-dev"
                }
            },
            "autoload": {
                "classmap": [
                    "src/"
                ]
            },
            "notification-url": "https://packagist.org/downloads/",
            "license": [
                "MIT"
            ],
            "authors": [
                {
                    "name": "Joe Scylla",
                    "email": "joe.scylla@gmail.com",
                    "homepage": "https://profiles.google.com/joe.scylla"
                }
            ],
            "description": "Minifying CSS",
            "homepage": "http://code.google.com/p/cssmin/",
            "keywords": [
                "css",
                "minify"
            ],
            "time": "2015-09-25 11:13:11"
        },
        {
            "name": "patchwork/jsqueeze",
            "version": "v1.0.7",
            "source": {
                "type": "git",
                "url": "https://github.com/tchwork/jsqueeze.git",
                "reference": "f90a933213534b93e4ff3c2c3026ff7458f7721b"
            },
            "dist": {
                "type": "zip",
                "url": "https://api.github.com/repos/tchwork/jsqueeze/zipball/f90a933213534b93e4ff3c2c3026ff7458f7721b",
                "reference": "f90a933213534b93e4ff3c2c3026ff7458f7721b",
                "shasum": ""
            },
            "require": {
                "php": ">=5.1.4"
            },
            "type": "library",
            "autoload": {
                "psr-0": {
                    "JSqueeze": "class/"
                }
            },
            "notification-url": "https://packagist.org/downloads/",
            "license": [
                "(Apache-2.0 or GPL-2.0)"
            ],
            "authors": [
                {
                    "name": "Nicolas Grekas",
                    "email": "p@tchwork.com"
                }
            ],
            "description": "Efficient JavaScript minification in PHP",
            "homepage": "https://github.com/tchwork/jsqueeze",
            "keywords": [
                "compression",
                "javascript",
                "minification"
            ],
            "time": "2015-03-25 10:11:08"
        },
        {
            "name": "pear/archive_tar",
            "version": "1.4.2",
            "source": {
                "type": "git",
                "url": "https://github.com/pear/Archive_Tar.git",
                "reference": "bdd47347df76dbaa89227c5e1afd6f6809985b4c"
            },
            "dist": {
                "type": "zip",
                "url": "https://api.github.com/repos/pear/Archive_Tar/zipball/bdd47347df76dbaa89227c5e1afd6f6809985b4c",
                "reference": "bdd47347df76dbaa89227c5e1afd6f6809985b4c",
                "shasum": ""
            },
            "require": {
                "pear/pear-core-minimal": "^1.10.0alpha2",
                "php": ">=5.2.0"
            },
            "require-dev": {
                "phpunit/phpunit": "*"
            },
            "suggest": {
                "ext-bz2": "bz2 compression support.",
                "ext-xz": "lzma2 compression support.",
                "ext-zlib": "Gzip compression support."
            },
            "type": "library",
            "extra": {
                "branch-alias": {
                    "dev-master": "1.4.x-dev"
                }
            },
            "autoload": {
                "psr-0": {
                    "Archive_Tar": ""
                }
            },
            "notification-url": "https://packagist.org/downloads/",
            "include-path": [
                "./"
            ],
            "license": [
                "BSD-3-Clause"
            ],
            "authors": [
                {
                    "name": "Vincent Blavet",
                    "email": "vincent@phpconcept.net"
                },
                {
                    "name": "Greg Beaver",
                    "email": "greg@chiaraquartet.net"
                },
                {
                    "name": "Michiel Rook",
                    "email": "mrook@php.net"
                }
            ],
            "description": "Tar file management class",
            "homepage": "https://github.com/pear/Archive_Tar",
            "keywords": [
                "archive",
                "tar"
            ],
            "time": "2016-02-25 10:30:39"
        },
        {
            "name": "pear/console_getopt",
            "version": "v1.4.1",
            "source": {
                "type": "git",
                "url": "https://github.com/pear/Console_Getopt.git",
                "reference": "82f05cd1aa3edf34e19aa7c8ca312ce13a6a577f"
            },
            "dist": {
                "type": "zip",
                "url": "https://api.github.com/repos/pear/Console_Getopt/zipball/82f05cd1aa3edf34e19aa7c8ca312ce13a6a577f",
                "reference": "82f05cd1aa3edf34e19aa7c8ca312ce13a6a577f",
                "shasum": ""
            },
            "type": "library",
            "autoload": {
                "psr-0": {
                    "Console": "./"
                }
            },
            "notification-url": "https://packagist.org/downloads/",
            "include-path": [
                "./"
            ],
            "license": [
                "BSD-2-Clause"
            ],
            "authors": [
                {
                    "name": "Greg Beaver",
                    "email": "cellog@php.net",
                    "role": "Helper"
                },
                {
                    "name": "Andrei Zmievski",
                    "email": "andrei@php.net",
                    "role": "Lead"
                },
                {
                    "name": "Stig Bakken",
                    "email": "stig@php.net",
                    "role": "Developer"
                }
            ],
            "description": "More info available on: http://pear.php.net/package/Console_Getopt",
            "time": "2015-07-20 20:28:12"
        },
        {
            "name": "pear/pear-core-minimal",
            "version": "v1.10.1",
            "source": {
                "type": "git",
                "url": "https://github.com/pear/pear-core-minimal.git",
                "reference": "cae0f1ce0cb5bddb611b0a652d322905a65a5896"
            },
            "dist": {
                "type": "zip",
                "url": "https://api.github.com/repos/pear/pear-core-minimal/zipball/cae0f1ce0cb5bddb611b0a652d322905a65a5896",
                "reference": "cae0f1ce0cb5bddb611b0a652d322905a65a5896",
                "shasum": ""
            },
            "require": {
                "pear/console_getopt": "~1.3",
                "pear/pear_exception": "~1.0"
            },
            "replace": {
                "rsky/pear-core-min": "self.version"
            },
            "type": "library",
            "autoload": {
                "psr-0": {
                    "": "src/"
                }
            },
            "notification-url": "https://packagist.org/downloads/",
            "include-path": [
                "src/"
            ],
            "license": [
                "BSD-3-Clause"
            ],
            "authors": [
                {
                    "name": "Christian Weiske",
                    "email": "cweiske@php.net",
                    "role": "Lead"
                }
            ],
            "description": "Minimal set of PEAR core files to be used as composer dependency",
            "time": "2015-10-17 11:41:19"
        },
        {
            "name": "pear/pear_exception",
            "version": "v1.0.0",
            "source": {
                "type": "git",
                "url": "https://github.com/pear/PEAR_Exception.git",
                "reference": "8c18719fdae000b690e3912be401c76e406dd13b"
            },
            "dist": {
                "type": "zip",
                "url": "https://api.github.com/repos/pear/PEAR_Exception/zipball/8c18719fdae000b690e3912be401c76e406dd13b",
                "reference": "8c18719fdae000b690e3912be401c76e406dd13b",
                "shasum": ""
            },
            "require": {
                "php": ">=4.4.0"
            },
            "require-dev": {
                "phpunit/phpunit": "*"
            },
            "type": "class",
            "extra": {
                "branch-alias": {
                    "dev-master": "1.0.x-dev"
                }
            },
            "autoload": {
                "psr-0": {
                    "PEAR": ""
                }
            },
            "notification-url": "https://packagist.org/downloads/",
            "include-path": [
                "."
            ],
            "license": [
                "BSD-2-Clause"
            ],
            "authors": [
                {
                    "name": "Helgi Thormar",
                    "email": "dufuz@php.net"
                },
                {
                    "name": "Greg Beaver",
                    "email": "cellog@php.net"
                }
            ],
            "description": "The PEAR Exception base class.",
            "homepage": "https://github.com/pear/PEAR_Exception",
            "keywords": [
                "exception"
            ],
            "time": "2015-02-10 20:07:52"
        },
        {
            "name": "phpspec/prophecy",
            "version": "v1.6.0",
            "source": {
                "type": "git",
                "url": "https://github.com/phpspec/prophecy.git",
                "reference": "3c91bdf81797d725b14cb62906f9a4ce44235972"
            },
            "dist": {
                "type": "zip",
                "url": "https://api.github.com/repos/phpspec/prophecy/zipball/3c91bdf81797d725b14cb62906f9a4ce44235972",
                "reference": "3c91bdf81797d725b14cb62906f9a4ce44235972",
                "shasum": ""
            },
            "require": {
                "doctrine/instantiator": "^1.0.2",
                "php": "^5.3|^7.0",
                "phpdocumentor/reflection-docblock": "~2.0",
                "sebastian/comparator": "~1.1",
                "sebastian/recursion-context": "~1.0"
            },
            "require-dev": {
                "phpspec/phpspec": "~2.0"
            },
            "type": "library",
            "extra": {
                "branch-alias": {
                    "dev-master": "1.5.x-dev"
                }
            },
            "autoload": {
                "psr-0": {
                    "Prophecy\\": "src/"
                }
            },
            "notification-url": "https://packagist.org/downloads/",
            "license": [
                "MIT"
            ],
            "authors": [
                {
                    "name": "Konstantin Kudryashov",
                    "email": "ever.zet@gmail.com",
                    "homepage": "http://everzet.com"
                },
                {
                    "name": "Marcello Duarte",
                    "email": "marcello.duarte@gmail.com"
                }
            ],
            "description": "Highly opinionated mocking framework for PHP 5.3+",
            "homepage": "https://github.com/phpspec/prophecy",
            "keywords": [
                "Double",
                "Dummy",
                "fake",
                "mock",
                "spy",
                "stub"
            ],
            "time": "2016-02-15 07:46:21"
        },
        {
            "name": "phpunit/php-code-coverage",
            "version": "2.2.4",
            "source": {
                "type": "git",
                "url": "https://github.com/sebastianbergmann/php-code-coverage.git",
                "reference": "eabf68b476ac7d0f73793aada060f1c1a9bf8979"
            },
            "dist": {
                "type": "zip",
                "url": "https://api.github.com/repos/sebastianbergmann/php-code-coverage/zipball/eabf68b476ac7d0f73793aada060f1c1a9bf8979",
                "reference": "eabf68b476ac7d0f73793aada060f1c1a9bf8979",
                "shasum": ""
            },
            "require": {
                "php": ">=5.3.3",
                "phpunit/php-file-iterator": "~1.3",
                "phpunit/php-text-template": "~1.2",
                "phpunit/php-token-stream": "~1.3",
                "sebastian/environment": "^1.3.2",
                "sebastian/version": "~1.0"
            },
            "require-dev": {
                "ext-xdebug": ">=2.1.4",
                "phpunit/phpunit": "~4"
            },
            "suggest": {
                "ext-dom": "*",
                "ext-xdebug": ">=2.2.1",
                "ext-xmlwriter": "*"
            },
            "type": "library",
            "extra": {
                "branch-alias": {
                    "dev-master": "2.2.x-dev"
                }
            },
            "autoload": {
                "classmap": [
                    "src/"
                ]
            },
            "notification-url": "https://packagist.org/downloads/",
            "license": [
                "BSD-3-Clause"
            ],
            "authors": [
                {
                    "name": "Sebastian Bergmann",
                    "email": "sb@sebastian-bergmann.de",
                    "role": "lead"
                }
            ],
            "description": "Library that provides collection, processing, and rendering functionality for PHP code coverage information.",
            "homepage": "https://github.com/sebastianbergmann/php-code-coverage",
            "keywords": [
                "coverage",
                "testing",
                "xunit"
            ],
            "time": "2015-10-06 15:47:00"
        },
        {
            "name": "phpunit/php-file-iterator",
            "version": "1.4.1",
            "source": {
                "type": "git",
                "url": "https://github.com/sebastianbergmann/php-file-iterator.git",
                "reference": "6150bf2c35d3fc379e50c7602b75caceaa39dbf0"
            },
            "dist": {
                "type": "zip",
                "url": "https://api.github.com/repos/sebastianbergmann/php-file-iterator/zipball/6150bf2c35d3fc379e50c7602b75caceaa39dbf0",
                "reference": "6150bf2c35d3fc379e50c7602b75caceaa39dbf0",
                "shasum": ""
            },
            "require": {
                "php": ">=5.3.3"
            },
            "type": "library",
            "extra": {
                "branch-alias": {
                    "dev-master": "1.4.x-dev"
                }
            },
            "autoload": {
                "classmap": [
                    "src/"
                ]
            },
            "notification-url": "https://packagist.org/downloads/",
            "license": [
                "BSD-3-Clause"
            ],
            "authors": [
                {
                    "name": "Sebastian Bergmann",
                    "email": "sb@sebastian-bergmann.de",
                    "role": "lead"
                }
            ],
            "description": "FilterIterator implementation that filters files based on a list of suffixes.",
            "homepage": "https://github.com/sebastianbergmann/php-file-iterator/",
            "keywords": [
                "filesystem",
                "iterator"
            ],
            "time": "2015-06-21 13:08:43"
        },
        {
            "name": "phpunit/php-text-template",
            "version": "1.2.1",
            "source": {
                "type": "git",
                "url": "https://github.com/sebastianbergmann/php-text-template.git",
                "reference": "31f8b717e51d9a2afca6c9f046f5d69fc27c8686"
            },
            "dist": {
                "type": "zip",
                "url": "https://api.github.com/repos/sebastianbergmann/php-text-template/zipball/31f8b717e51d9a2afca6c9f046f5d69fc27c8686",
                "reference": "31f8b717e51d9a2afca6c9f046f5d69fc27c8686",
                "shasum": ""
            },
            "require": {
                "php": ">=5.3.3"
            },
            "type": "library",
            "autoload": {
                "classmap": [
                    "src/"
                ]
            },
            "notification-url": "https://packagist.org/downloads/",
            "license": [
                "BSD-3-Clause"
            ],
            "authors": [
                {
                    "name": "Sebastian Bergmann",
                    "email": "sebastian@phpunit.de",
                    "role": "lead"
                }
            ],
            "description": "Simple template engine.",
            "homepage": "https://github.com/sebastianbergmann/php-text-template/",
            "keywords": [
                "template"
            ],
            "time": "2015-06-21 13:50:34"
        },
        {
            "name": "phpunit/php-timer",
            "version": "1.0.8",
            "source": {
                "type": "git",
                "url": "https://github.com/sebastianbergmann/php-timer.git",
                "reference": "38e9124049cf1a164f1e4537caf19c99bf1eb260"
            },
            "dist": {
                "type": "zip",
                "url": "https://api.github.com/repos/sebastianbergmann/php-timer/zipball/38e9124049cf1a164f1e4537caf19c99bf1eb260",
                "reference": "38e9124049cf1a164f1e4537caf19c99bf1eb260",
                "shasum": ""
            },
            "require": {
                "php": ">=5.3.3"
            },
            "require-dev": {
                "phpunit/phpunit": "~4|~5"
            },
            "type": "library",
            "autoload": {
                "classmap": [
                    "src/"
                ]
            },
            "notification-url": "https://packagist.org/downloads/",
            "license": [
                "BSD-3-Clause"
            ],
            "authors": [
                {
                    "name": "Sebastian Bergmann",
                    "email": "sb@sebastian-bergmann.de",
                    "role": "lead"
                }
            ],
            "description": "Utility class for timing",
            "homepage": "https://github.com/sebastianbergmann/php-timer/",
            "keywords": [
                "timer"
            ],
            "time": "2016-05-12 18:03:57"
        },
        {
            "name": "phpunit/php-token-stream",
            "version": "1.4.8",
            "source": {
                "type": "git",
                "url": "https://github.com/sebastianbergmann/php-token-stream.git",
                "reference": "3144ae21711fb6cac0b1ab4cbe63b75ce3d4e8da"
            },
            "dist": {
                "type": "zip",
                "url": "https://api.github.com/repos/sebastianbergmann/php-token-stream/zipball/3144ae21711fb6cac0b1ab4cbe63b75ce3d4e8da",
                "reference": "3144ae21711fb6cac0b1ab4cbe63b75ce3d4e8da",
                "shasum": ""
            },
            "require": {
                "ext-tokenizer": "*",
                "php": ">=5.3.3"
            },
            "require-dev": {
                "phpunit/phpunit": "~4.2"
            },
            "type": "library",
            "extra": {
                "branch-alias": {
                    "dev-master": "1.4-dev"
                }
            },
            "autoload": {
                "classmap": [
                    "src/"
                ]
            },
            "notification-url": "https://packagist.org/downloads/",
            "license": [
                "BSD-3-Clause"
            ],
            "authors": [
                {
                    "name": "Sebastian Bergmann",
                    "email": "sebastian@phpunit.de"
                }
            ],
            "description": "Wrapper around PHP's tokenizer extension.",
            "homepage": "https://github.com/sebastianbergmann/php-token-stream/",
            "keywords": [
                "tokenizer"
            ],
            "time": "2015-09-15 10:49:45"
        },
        {
            "name": "phpunit/phpunit",
            "version": "4.8.26",
            "source": {
                "type": "git",
                "url": "https://github.com/sebastianbergmann/phpunit.git",
                "reference": "fc1d8cd5b5de11625979125c5639347896ac2c74"
            },
            "dist": {
                "type": "zip",
                "url": "https://api.github.com/repos/sebastianbergmann/phpunit/zipball/fc1d8cd5b5de11625979125c5639347896ac2c74",
                "reference": "fc1d8cd5b5de11625979125c5639347896ac2c74",
                "shasum": ""
            },
            "require": {
                "ext-dom": "*",
                "ext-json": "*",
                "ext-pcre": "*",
                "ext-reflection": "*",
                "ext-spl": "*",
                "php": ">=5.3.3",
                "phpspec/prophecy": "^1.3.1",
                "phpunit/php-code-coverage": "~2.1",
                "phpunit/php-file-iterator": "~1.4",
                "phpunit/php-text-template": "~1.2",
                "phpunit/php-timer": "^1.0.6",
                "phpunit/phpunit-mock-objects": "~2.3",
                "sebastian/comparator": "~1.1",
                "sebastian/diff": "~1.2",
                "sebastian/environment": "~1.3",
                "sebastian/exporter": "~1.2",
                "sebastian/global-state": "~1.0",
                "sebastian/version": "~1.0",
                "symfony/yaml": "~2.1|~3.0"
            },
            "suggest": {
                "phpunit/php-invoker": "~1.1"
            },
            "bin": [
                "phpunit"
            ],
            "type": "library",
            "extra": {
                "branch-alias": {
                    "dev-master": "4.8.x-dev"
                }
            },
            "autoload": {
                "classmap": [
                    "src/"
                ]
            },
            "notification-url": "https://packagist.org/downloads/",
            "license": [
                "BSD-3-Clause"
            ],
            "authors": [
                {
                    "name": "Sebastian Bergmann",
                    "email": "sebastian@phpunit.de",
                    "role": "lead"
                }
            ],
            "description": "The PHP Unit Testing framework.",
            "homepage": "https://phpunit.de/",
            "keywords": [
                "phpunit",
                "testing",
                "xunit"
            ],
            "time": "2016-05-17 03:09:28"
        },
        {
            "name": "phpunit/phpunit-mock-objects",
            "version": "2.3.8",
            "source": {
                "type": "git",
                "url": "https://github.com/sebastianbergmann/phpunit-mock-objects.git",
                "reference": "ac8e7a3db35738d56ee9a76e78a4e03d97628983"
            },
            "dist": {
                "type": "zip",
                "url": "https://api.github.com/repos/sebastianbergmann/phpunit-mock-objects/zipball/ac8e7a3db35738d56ee9a76e78a4e03d97628983",
                "reference": "ac8e7a3db35738d56ee9a76e78a4e03d97628983",
                "shasum": ""
            },
            "require": {
                "doctrine/instantiator": "^1.0.2",
                "php": ">=5.3.3",
                "phpunit/php-text-template": "~1.2",
                "sebastian/exporter": "~1.2"
            },
            "require-dev": {
                "phpunit/phpunit": "~4.4"
            },
            "suggest": {
                "ext-soap": "*"
            },
            "type": "library",
            "extra": {
                "branch-alias": {
                    "dev-master": "2.3.x-dev"
                }
            },
            "autoload": {
                "classmap": [
                    "src/"
                ]
            },
            "notification-url": "https://packagist.org/downloads/",
            "license": [
                "BSD-3-Clause"
            ],
            "authors": [
                {
                    "name": "Sebastian Bergmann",
                    "email": "sb@sebastian-bergmann.de",
                    "role": "lead"
                }
            ],
            "description": "Mock Object library for PHPUnit",
            "homepage": "https://github.com/sebastianbergmann/phpunit-mock-objects/",
            "keywords": [
                "mock",
                "xunit"
            ],
            "time": "2015-10-02 06:51:40"
        },
        {
            "name": "psr/http-message",
            "version": "1.0",
            "source": {
                "type": "git",
                "url": "https://github.com/php-fig/http-message.git",
                "reference": "85d63699f0dbedb190bbd4b0d2b9dc707ea4c298"
            },
            "dist": {
                "type": "zip",
                "url": "https://api.github.com/repos/php-fig/http-message/zipball/85d63699f0dbedb190bbd4b0d2b9dc707ea4c298",
                "reference": "85d63699f0dbedb190bbd4b0d2b9dc707ea4c298",
                "shasum": ""
            },
            "require": {
                "php": ">=5.3.0"
            },
            "type": "library",
            "extra": {
                "branch-alias": {
                    "dev-master": "1.0.x-dev"
                }
            },
            "autoload": {
                "psr-4": {
                    "Psr\\Http\\Message\\": "src/"
                }
            },
            "notification-url": "https://packagist.org/downloads/",
            "license": [
                "MIT"
            ],
            "authors": [
                {
                    "name": "PHP-FIG",
                    "homepage": "http://www.php-fig.org/"
                }
            ],
            "description": "Common interface for HTTP messages",
            "keywords": [
                "http",
                "http-message",
                "psr",
                "psr-7",
                "request",
                "response"
            ],
            "time": "2015-05-04 20:22:00"
        },
        {
            "name": "satooshi/php-coveralls",
            "version": "v1.0.1",
            "source": {
                "type": "git",
                "url": "https://github.com/satooshi/php-coveralls.git",
                "reference": "da51d304fe8622bf9a6da39a8446e7afd432115c"
            },
            "dist": {
                "type": "zip",
                "url": "https://api.github.com/repos/satooshi/php-coveralls/zipball/da51d304fe8622bf9a6da39a8446e7afd432115c",
                "reference": "da51d304fe8622bf9a6da39a8446e7afd432115c",
                "shasum": ""
            },
            "require": {
                "ext-json": "*",
                "ext-simplexml": "*",
                "guzzle/guzzle": "^2.8|^3.0",
                "php": ">=5.3.3",
                "psr/log": "^1.0",
                "symfony/config": "^2.1|^3.0",
                "symfony/console": "^2.1|^3.0",
                "symfony/stopwatch": "^2.0|^3.0",
                "symfony/yaml": "^2.0|^3.0"
            },
            "suggest": {
                "symfony/http-kernel": "Allows Symfony integration"
            },
            "bin": [
                "bin/coveralls"
            ],
            "type": "library",
            "autoload": {
                "psr-4": {
                    "Satooshi\\": "src/Satooshi/"
                }
            },
            "notification-url": "https://packagist.org/downloads/",
            "license": [
                "MIT"
            ],
            "authors": [
                {
                    "name": "Kitamura Satoshi",
                    "email": "with.no.parachute@gmail.com",
                    "homepage": "https://www.facebook.com/satooshi.jp"
                }
            ],
            "description": "PHP client library for Coveralls API",
            "homepage": "https://github.com/satooshi/php-coveralls",
            "keywords": [
                "ci",
                "coverage",
                "github",
                "test"
            ],
            "time": "2016-01-20 17:35:46"
        },
        {
            "name": "sebastian/comparator",
            "version": "1.2.0",
            "source": {
                "type": "git",
                "url": "https://github.com/sebastianbergmann/comparator.git",
                "reference": "937efb279bd37a375bcadf584dec0726f84dbf22"
            },
            "dist": {
                "type": "zip",
                "url": "https://api.github.com/repos/sebastianbergmann/comparator/zipball/937efb279bd37a375bcadf584dec0726f84dbf22",
                "reference": "937efb279bd37a375bcadf584dec0726f84dbf22",
                "shasum": ""
            },
            "require": {
                "php": ">=5.3.3",
                "sebastian/diff": "~1.2",
                "sebastian/exporter": "~1.2"
            },
            "require-dev": {
                "phpunit/phpunit": "~4.4"
            },
            "type": "library",
            "extra": {
                "branch-alias": {
                    "dev-master": "1.2.x-dev"
                }
            },
            "autoload": {
                "classmap": [
                    "src/"
                ]
            },
            "notification-url": "https://packagist.org/downloads/",
            "license": [
                "BSD-3-Clause"
            ],
            "authors": [
                {
                    "name": "Jeff Welch",
                    "email": "whatthejeff@gmail.com"
                },
                {
                    "name": "Volker Dusch",
                    "email": "github@wallbash.com"
                },
                {
                    "name": "Bernhard Schussek",
                    "email": "bschussek@2bepublished.at"
                },
                {
                    "name": "Sebastian Bergmann",
                    "email": "sebastian@phpunit.de"
                }
            ],
            "description": "Provides the functionality to compare PHP values for equality",
            "homepage": "http://www.github.com/sebastianbergmann/comparator",
            "keywords": [
                "comparator",
                "compare",
                "equality"
            ],
            "time": "2015-07-26 15:48:44"
        },
        {
            "name": "sebastian/diff",
            "version": "1.4.1",
            "source": {
                "type": "git",
                "url": "https://github.com/sebastianbergmann/diff.git",
                "reference": "13edfd8706462032c2f52b4b862974dd46b71c9e"
            },
            "dist": {
                "type": "zip",
                "url": "https://api.github.com/repos/sebastianbergmann/diff/zipball/13edfd8706462032c2f52b4b862974dd46b71c9e",
                "reference": "13edfd8706462032c2f52b4b862974dd46b71c9e",
                "shasum": ""
            },
            "require": {
                "php": ">=5.3.3"
            },
            "require-dev": {
                "phpunit/phpunit": "~4.8"
            },
            "type": "library",
            "extra": {
                "branch-alias": {
                    "dev-master": "1.4-dev"
                }
            },
            "autoload": {
                "classmap": [
                    "src/"
                ]
            },
            "notification-url": "https://packagist.org/downloads/",
            "license": [
                "BSD-3-Clause"
            ],
            "authors": [
                {
                    "name": "Kore Nordmann",
                    "email": "mail@kore-nordmann.de"
                },
                {
                    "name": "Sebastian Bergmann",
                    "email": "sebastian@phpunit.de"
                }
            ],
            "description": "Diff implementation",
            "homepage": "https://github.com/sebastianbergmann/diff",
            "keywords": [
                "diff"
            ],
            "time": "2015-12-08 07:14:41"
        },
        {
            "name": "sebastian/environment",
            "version": "1.3.7",
            "source": {
                "type": "git",
                "url": "https://github.com/sebastianbergmann/environment.git",
                "reference": "4e8f0da10ac5802913afc151413bc8c53b6c2716"
            },
            "dist": {
                "type": "zip",
                "url": "https://api.github.com/repos/sebastianbergmann/environment/zipball/4e8f0da10ac5802913afc151413bc8c53b6c2716",
                "reference": "4e8f0da10ac5802913afc151413bc8c53b6c2716",
                "shasum": ""
            },
            "require": {
                "php": ">=5.3.3"
            },
            "require-dev": {
                "phpunit/phpunit": "~4.4"
            },
            "type": "library",
            "extra": {
                "branch-alias": {
                    "dev-master": "1.3.x-dev"
                }
            },
            "autoload": {
                "classmap": [
                    "src/"
                ]
            },
            "notification-url": "https://packagist.org/downloads/",
            "license": [
                "BSD-3-Clause"
            ],
            "authors": [
                {
                    "name": "Sebastian Bergmann",
                    "email": "sebastian@phpunit.de"
                }
            ],
            "description": "Provides functionality to handle HHVM/PHP environments",
            "homepage": "http://www.github.com/sebastianbergmann/environment",
            "keywords": [
                "Xdebug",
                "environment",
                "hhvm"
            ],
            "time": "2016-05-17 03:18:57"
        },
        {
            "name": "sebastian/exporter",
            "version": "1.2.1",
            "source": {
                "type": "git",
                "url": "https://github.com/sebastianbergmann/exporter.git",
                "reference": "7ae5513327cb536431847bcc0c10edba2701064e"
            },
            "dist": {
                "type": "zip",
                "url": "https://api.github.com/repos/sebastianbergmann/exporter/zipball/7ae5513327cb536431847bcc0c10edba2701064e",
                "reference": "7ae5513327cb536431847bcc0c10edba2701064e",
                "shasum": ""
            },
            "require": {
                "php": ">=5.3.3",
                "sebastian/recursion-context": "~1.0"
            },
            "require-dev": {
                "phpunit/phpunit": "~4.4"
            },
            "type": "library",
            "extra": {
                "branch-alias": {
                    "dev-master": "1.2.x-dev"
                }
            },
            "autoload": {
                "classmap": [
                    "src/"
                ]
            },
            "notification-url": "https://packagist.org/downloads/",
            "license": [
                "BSD-3-Clause"
            ],
            "authors": [
                {
                    "name": "Jeff Welch",
                    "email": "whatthejeff@gmail.com"
                },
                {
                    "name": "Volker Dusch",
                    "email": "github@wallbash.com"
                },
                {
                    "name": "Bernhard Schussek",
                    "email": "bschussek@2bepublished.at"
                },
                {
                    "name": "Sebastian Bergmann",
                    "email": "sebastian@phpunit.de"
                },
                {
                    "name": "Adam Harvey",
                    "email": "aharvey@php.net"
                }
            ],
            "description": "Provides the functionality to export PHP variables for visualization",
            "homepage": "http://www.github.com/sebastianbergmann/exporter",
            "keywords": [
                "export",
                "exporter"
            ],
            "time": "2015-06-21 07:55:53"
        },
        {
            "name": "sebastian/global-state",
            "version": "1.1.1",
            "source": {
                "type": "git",
                "url": "https://github.com/sebastianbergmann/global-state.git",
                "reference": "bc37d50fea7d017d3d340f230811c9f1d7280af4"
            },
            "dist": {
                "type": "zip",
                "url": "https://api.github.com/repos/sebastianbergmann/global-state/zipball/bc37d50fea7d017d3d340f230811c9f1d7280af4",
                "reference": "bc37d50fea7d017d3d340f230811c9f1d7280af4",
                "shasum": ""
            },
            "require": {
                "php": ">=5.3.3"
            },
            "require-dev": {
                "phpunit/phpunit": "~4.2"
            },
            "suggest": {
                "ext-uopz": "*"
            },
            "type": "library",
            "extra": {
                "branch-alias": {
                    "dev-master": "1.0-dev"
                }
            },
            "autoload": {
                "classmap": [
                    "src/"
                ]
            },
            "notification-url": "https://packagist.org/downloads/",
            "license": [
                "BSD-3-Clause"
            ],
            "authors": [
                {
                    "name": "Sebastian Bergmann",
                    "email": "sebastian@phpunit.de"
                }
            ],
            "description": "Snapshotting of global state",
            "homepage": "http://www.github.com/sebastianbergmann/global-state",
            "keywords": [
                "global state"
            ],
            "time": "2015-10-12 03:26:01"
        },
        {
            "name": "sebastian/recursion-context",
            "version": "1.0.2",
            "source": {
                "type": "git",
                "url": "https://github.com/sebastianbergmann/recursion-context.git",
                "reference": "913401df809e99e4f47b27cdd781f4a258d58791"
            },
            "dist": {
                "type": "zip",
                "url": "https://api.github.com/repos/sebastianbergmann/recursion-context/zipball/913401df809e99e4f47b27cdd781f4a258d58791",
                "reference": "913401df809e99e4f47b27cdd781f4a258d58791",
                "shasum": ""
            },
            "require": {
                "php": ">=5.3.3"
            },
            "require-dev": {
                "phpunit/phpunit": "~4.4"
            },
            "type": "library",
            "extra": {
                "branch-alias": {
                    "dev-master": "1.0.x-dev"
                }
            },
            "autoload": {
                "classmap": [
                    "src/"
                ]
            },
            "notification-url": "https://packagist.org/downloads/",
            "license": [
                "BSD-3-Clause"
            ],
            "authors": [
                {
                    "name": "Jeff Welch",
                    "email": "whatthejeff@gmail.com"
                },
                {
                    "name": "Sebastian Bergmann",
                    "email": "sebastian@phpunit.de"
                },
                {
                    "name": "Adam Harvey",
                    "email": "aharvey@php.net"
                }
            ],
            "description": "Provides functionality to recursively process PHP variables",
            "homepage": "http://www.github.com/sebastianbergmann/recursion-context",
            "time": "2015-11-11 19:50:13"
        },
        {
            "name": "sebastian/version",
            "version": "1.0.6",
            "source": {
                "type": "git",
                "url": "https://github.com/sebastianbergmann/version.git",
                "reference": "58b3a85e7999757d6ad81c787a1fbf5ff6c628c6"
            },
            "dist": {
                "type": "zip",
                "url": "https://api.github.com/repos/sebastianbergmann/version/zipball/58b3a85e7999757d6ad81c787a1fbf5ff6c628c6",
                "reference": "58b3a85e7999757d6ad81c787a1fbf5ff6c628c6",
                "shasum": ""
            },
            "type": "library",
            "autoload": {
                "classmap": [
                    "src/"
                ]
            },
            "notification-url": "https://packagist.org/downloads/",
            "license": [
                "BSD-3-Clause"
            ],
            "authors": [
                {
                    "name": "Sebastian Bergmann",
                    "email": "sebastian@phpunit.de",
                    "role": "lead"
                }
            ],
            "description": "Library that helps with managing the version number of Git-hosted PHP projects",
            "homepage": "https://github.com/sebastianbergmann/version",
            "time": "2015-06-21 13:59:46"
        },
        {
            "name": "squizlabs/php_codesniffer",
            "version": "2.6.0",
            "source": {
                "type": "git",
                "url": "https://github.com/squizlabs/PHP_CodeSniffer.git",
                "reference": "1bcdf03b068a530ac1962ce671dead356eeba43b"
            },
            "dist": {
                "type": "zip",
                "url": "https://api.github.com/repos/squizlabs/PHP_CodeSniffer/zipball/1bcdf03b068a530ac1962ce671dead356eeba43b",
                "reference": "1bcdf03b068a530ac1962ce671dead356eeba43b",
                "shasum": ""
            },
            "require": {
                "ext-simplexml": "*",
                "ext-tokenizer": "*",
                "ext-xmlwriter": "*",
                "php": ">=5.1.2"
            },
            "require-dev": {
                "phpunit/phpunit": "~4.0"
            },
            "bin": [
                "scripts/phpcs",
                "scripts/phpcbf"
            ],
            "type": "library",
            "extra": {
                "branch-alias": {
                    "dev-master": "2.x-dev"
                }
            },
            "autoload": {
                "classmap": [
                    "CodeSniffer.php",
                    "CodeSniffer/CLI.php",
                    "CodeSniffer/Exception.php",
                    "CodeSniffer/File.php",
                    "CodeSniffer/Fixer.php",
                    "CodeSniffer/Report.php",
                    "CodeSniffer/Reporting.php",
                    "CodeSniffer/Sniff.php",
                    "CodeSniffer/Tokens.php",
                    "CodeSniffer/Reports/",
                    "CodeSniffer/Tokenizers/",
                    "CodeSniffer/DocGenerators/",
                    "CodeSniffer/Standards/AbstractPatternSniff.php",
                    "CodeSniffer/Standards/AbstractScopeSniff.php",
                    "CodeSniffer/Standards/AbstractVariableSniff.php",
                    "CodeSniffer/Standards/IncorrectPatternException.php",
                    "CodeSniffer/Standards/Generic/Sniffs/",
                    "CodeSniffer/Standards/MySource/Sniffs/",
                    "CodeSniffer/Standards/PEAR/Sniffs/",
                    "CodeSniffer/Standards/PSR1/Sniffs/",
                    "CodeSniffer/Standards/PSR2/Sniffs/",
                    "CodeSniffer/Standards/Squiz/Sniffs/",
                    "CodeSniffer/Standards/Zend/Sniffs/"
                ]
            },
            "notification-url": "https://packagist.org/downloads/",
            "license": [
                "BSD-3-Clause"
            ],
            "authors": [
                {
                    "name": "Greg Sherwood",
                    "role": "lead"
                }
            ],
            "description": "PHP_CodeSniffer tokenizes PHP, JavaScript and CSS files and detects violations of a defined set of coding standards.",
            "homepage": "http://www.squizlabs.com/php-codesniffer",
            "keywords": [
                "phpcs",
                "standards"
            ],
            "time": "2016-04-03 22:58:34"
        },
        {
            "name": "symfony/browser-kit",
            "version": "v3.0.6",
            "source": {
                "type": "git",
                "url": "https://github.com/symfony/browser-kit.git",
                "reference": "e07127ac31230b30887c2dddf3708d883d239b14"
            },
            "dist": {
                "type": "zip",
                "url": "https://api.github.com/repos/symfony/browser-kit/zipball/e07127ac31230b30887c2dddf3708d883d239b14",
                "reference": "e07127ac31230b30887c2dddf3708d883d239b14",
                "shasum": ""
            },
            "require": {
                "php": ">=5.5.9",
                "symfony/dom-crawler": "~2.8|~3.0"
            },
            "require-dev": {
                "symfony/css-selector": "~2.8|~3.0",
                "symfony/process": "~2.8|~3.0"
            },
            "suggest": {
                "symfony/process": ""
            },
            "type": "library",
            "extra": {
                "branch-alias": {
                    "dev-master": "3.0-dev"
                }
            },
            "autoload": {
                "psr-4": {
                    "Symfony\\Component\\BrowserKit\\": ""
                },
                "exclude-from-classmap": [
                    "/Tests/"
                ]
            },
            "notification-url": "https://packagist.org/downloads/",
            "license": [
                "MIT"
            ],
            "authors": [
                {
                    "name": "Fabien Potencier",
                    "email": "fabien@symfony.com"
                },
                {
                    "name": "Symfony Community",
                    "homepage": "https://symfony.com/contributors"
                }
            ],
            "description": "Symfony BrowserKit Component",
            "homepage": "https://symfony.com",
            "time": "2016-03-04 07:55:57"
        },
        {
            "name": "symfony/config",
            "version": "v2.8.6",
            "source": {
                "type": "git",
                "url": "https://github.com/symfony/config.git",
                "reference": "edbbcf33cffa2a85104fc80de8dc052cc51596bb"
            },
            "dist": {
                "type": "zip",
                "url": "https://api.github.com/repos/symfony/config/zipball/edbbcf33cffa2a85104fc80de8dc052cc51596bb",
                "reference": "edbbcf33cffa2a85104fc80de8dc052cc51596bb",
                "shasum": ""
            },
            "require": {
                "php": ">=5.3.9",
                "symfony/filesystem": "~2.3|~3.0.0"
            },
            "suggest": {
                "symfony/yaml": "To use the yaml reference dumper"
            },
            "type": "library",
            "extra": {
                "branch-alias": {
                    "dev-master": "2.8-dev"
                }
            },
            "autoload": {
                "psr-4": {
                    "Symfony\\Component\\Config\\": ""
                },
                "exclude-from-classmap": [
                    "/Tests/"
                ]
            },
            "notification-url": "https://packagist.org/downloads/",
            "license": [
                "MIT"
            ],
            "authors": [
                {
                    "name": "Fabien Potencier",
                    "email": "fabien@symfony.com"
                },
                {
                    "name": "Symfony Community",
                    "homepage": "https://symfony.com/contributors"
                }
            ],
            "description": "Symfony Config Component",
            "homepage": "https://symfony.com",
            "time": "2016-04-20 18:52:26"
        },
        {
            "name": "symfony/css-selector",
            "version": "v3.0.6",
            "source": {
                "type": "git",
                "url": "https://github.com/symfony/css-selector.git",
                "reference": "65e764f404685f2dc20c057e889b3ad04b2e2db0"
            },
            "dist": {
                "type": "zip",
                "url": "https://api.github.com/repos/symfony/css-selector/zipball/65e764f404685f2dc20c057e889b3ad04b2e2db0",
                "reference": "65e764f404685f2dc20c057e889b3ad04b2e2db0",
                "shasum": ""
            },
            "require": {
                "php": ">=5.5.9"
            },
            "type": "library",
            "extra": {
                "branch-alias": {
                    "dev-master": "3.0-dev"
                }
            },
            "autoload": {
                "psr-4": {
                    "Symfony\\Component\\CssSelector\\": ""
                },
                "exclude-from-classmap": [
                    "/Tests/"
                ]
            },
            "notification-url": "https://packagist.org/downloads/",
            "license": [
                "MIT"
            ],
            "authors": [
                {
                    "name": "Jean-François Simon",
                    "email": "jeanfrancois.simon@sensiolabs.com"
                },
                {
                    "name": "Fabien Potencier",
                    "email": "fabien@symfony.com"
                },
                {
                    "name": "Symfony Community",
                    "homepage": "https://symfony.com/contributors"
                }
            ],
            "description": "Symfony CssSelector Component",
            "homepage": "https://symfony.com",
            "time": "2016-03-04 07:55:57"
        },
        {
            "name": "symfony/dom-crawler",
            "version": "v3.0.6",
            "source": {
                "type": "git",
                "url": "https://github.com/symfony/dom-crawler.git",
                "reference": "49b588841225b205700e5122fa01911cabada857"
            },
            "dist": {
                "type": "zip",
                "url": "https://api.github.com/repos/symfony/dom-crawler/zipball/49b588841225b205700e5122fa01911cabada857",
                "reference": "49b588841225b205700e5122fa01911cabada857",
                "shasum": ""
            },
            "require": {
                "php": ">=5.5.9",
                "symfony/polyfill-mbstring": "~1.0"
            },
            "require-dev": {
                "symfony/css-selector": "~2.8|~3.0"
            },
            "suggest": {
                "symfony/css-selector": ""
            },
            "type": "library",
            "extra": {
                "branch-alias": {
                    "dev-master": "3.0-dev"
                }
            },
            "autoload": {
                "psr-4": {
                    "Symfony\\Component\\DomCrawler\\": ""
                },
                "exclude-from-classmap": [
                    "/Tests/"
                ]
            },
            "notification-url": "https://packagist.org/downloads/",
            "license": [
                "MIT"
            ],
            "authors": [
                {
                    "name": "Fabien Potencier",
                    "email": "fabien@symfony.com"
                },
                {
                    "name": "Symfony Community",
                    "homepage": "https://symfony.com/contributors"
                }
            ],
            "description": "Symfony DomCrawler Component",
            "homepage": "https://symfony.com",
            "time": "2016-04-12 18:09:53"
        },
        {
<<<<<<< HEAD
            "name": "symfony/event-dispatcher",
            "version": "v2.8.6",
            "source": {
                "type": "git",
                "url": "https://github.com/symfony/event-dispatcher.git",
                "reference": "a158f13992a3147d466af7a23b564ac719a4ddd8"
            },
            "dist": {
                "type": "zip",
                "url": "https://api.github.com/repos/symfony/event-dispatcher/zipball/a158f13992a3147d466af7a23b564ac719a4ddd8",
                "reference": "a158f13992a3147d466af7a23b564ac719a4ddd8",
                "shasum": ""
            },
            "require": {
                "php": ">=5.3.9"
            },
            "require-dev": {
                "psr/log": "~1.0",
                "symfony/config": "~2.0,>=2.0.5|~3.0.0",
                "symfony/dependency-injection": "~2.6|~3.0.0",
                "symfony/expression-language": "~2.6|~3.0.0",
                "symfony/stopwatch": "~2.3|~3.0.0"
            },
            "suggest": {
                "symfony/dependency-injection": "",
                "symfony/http-kernel": ""
            },
            "type": "library",
            "extra": {
                "branch-alias": {
                    "dev-master": "2.8-dev"
                }
            },
            "autoload": {
                "psr-4": {
                    "Symfony\\Component\\EventDispatcher\\": ""
                },
                "exclude-from-classmap": [
                    "/Tests/"
                ]
            },
            "notification-url": "https://packagist.org/downloads/",
            "license": [
                "MIT"
            ],
            "authors": [
                {
                    "name": "Fabien Potencier",
                    "email": "fabien@symfony.com"
                },
                {
                    "name": "Symfony Community",
                    "homepage": "https://symfony.com/contributors"
                }
            ],
            "description": "Symfony EventDispatcher Component",
            "homepage": "https://symfony.com",
            "time": "2016-05-03 18:59:18"
        },
        {
=======
>>>>>>> 944077c8
            "name": "symfony/stopwatch",
            "version": "v3.0.6",
            "source": {
                "type": "git",
                "url": "https://github.com/symfony/stopwatch.git",
                "reference": "6015187088421e9499d8f8316bdb396f8b806c06"
            },
            "dist": {
                "type": "zip",
                "url": "https://api.github.com/repos/symfony/stopwatch/zipball/6015187088421e9499d8f8316bdb396f8b806c06",
                "reference": "6015187088421e9499d8f8316bdb396f8b806c06",
                "shasum": ""
            },
            "require": {
                "php": ">=5.5.9"
            },
            "type": "library",
            "extra": {
                "branch-alias": {
                    "dev-master": "3.0-dev"
                }
            },
            "autoload": {
                "psr-4": {
                    "Symfony\\Component\\Stopwatch\\": ""
                },
                "exclude-from-classmap": [
                    "/Tests/"
                ]
            },
            "notification-url": "https://packagist.org/downloads/",
            "license": [
                "MIT"
            ],
            "authors": [
                {
                    "name": "Fabien Potencier",
                    "email": "fabien@symfony.com"
                },
                {
                    "name": "Symfony Community",
                    "homepage": "https://symfony.com/contributors"
                }
            ],
            "description": "Symfony Stopwatch Component",
            "homepage": "https://symfony.com",
            "time": "2016-03-04 07:55:57"
        },
        {
            "name": "symfony/yaml",
            "version": "v3.0.6",
            "source": {
                "type": "git",
                "url": "https://github.com/symfony/yaml.git",
                "reference": "0047c8366744a16de7516622c5b7355336afae96"
            },
            "dist": {
                "type": "zip",
                "url": "https://api.github.com/repos/symfony/yaml/zipball/0047c8366744a16de7516622c5b7355336afae96",
                "reference": "0047c8366744a16de7516622c5b7355336afae96",
                "shasum": ""
            },
            "require": {
                "php": ">=5.5.9"
            },
            "type": "library",
            "extra": {
                "branch-alias": {
                    "dev-master": "3.0-dev"
                }
            },
            "autoload": {
                "psr-4": {
                    "Symfony\\Component\\Yaml\\": ""
                },
                "exclude-from-classmap": [
                    "/Tests/"
                ]
            },
            "notification-url": "https://packagist.org/downloads/",
            "license": [
                "MIT"
            ],
            "authors": [
                {
                    "name": "Fabien Potencier",
                    "email": "fabien@symfony.com"
                },
                {
                    "name": "Symfony Community",
                    "homepage": "https://symfony.com/contributors"
                }
            ],
            "description": "Symfony Yaml Component",
            "homepage": "https://symfony.com",
            "time": "2016-03-04 07:55:57"
        }
    ],
    "aliases": [],
    "minimum-stability": "stable",
    "stability-flags": [],
    "prefer-stable": false,
    "prefer-lowest": false,
    "platform": {
        "php": ">=5.5.0"
    },
    "platform-dev": []
}<|MERGE_RESOLUTION|>--- conflicted
+++ resolved
@@ -4,13 +4,8 @@
         "Read more about it at https://getcomposer.org/doc/01-basic-usage.md#composer-lock-the-lock-file",
         "This file is @generated automatically"
     ],
-<<<<<<< HEAD
-    "hash": "a0250ee4bf46e5a79bc4e6703af4cf00",
-    "content-hash": "d3fbbb9c5154d980f0a8bcb149dcfa8a",
-=======
-    "hash": "4041b1e95afb0df1255cd59577f04613",
-    "content-hash": "7e4969133db3d2fc05290251324debe4",
->>>>>>> 944077c8
+    "hash": "65987b970b51cfedc5fb6e50a4ea425b",
+    "content-hash": "fb8522b40b6bb2916fda5d14230cc550",
     "packages": [
         {
             "name": "consolidation/annotated-command",
@@ -397,16 +392,16 @@
         },
         {
             "name": "symfony/event-dispatcher",
-            "version": "v2.8.5",
+            "version": "v2.8.6",
             "source": {
                 "type": "git",
                 "url": "https://github.com/symfony/event-dispatcher.git",
-                "reference": "81c4c51f7fd6d0d40961bd53dd60cade32db6ed6"
-            },
-            "dist": {
-                "type": "zip",
-                "url": "https://api.github.com/repos/symfony/event-dispatcher/zipball/81c4c51f7fd6d0d40961bd53dd60cade32db6ed6",
-                "reference": "81c4c51f7fd6d0d40961bd53dd60cade32db6ed6",
+                "reference": "a158f13992a3147d466af7a23b564ac719a4ddd8"
+            },
+            "dist": {
+                "type": "zip",
+                "url": "https://api.github.com/repos/symfony/event-dispatcher/zipball/a158f13992a3147d466af7a23b564ac719a4ddd8",
+                "reference": "a158f13992a3147d466af7a23b564ac719a4ddd8",
                 "shasum": ""
             },
             "require": {
@@ -453,7 +448,7 @@
             ],
             "description": "Symfony EventDispatcher Component",
             "homepage": "https://symfony.com",
-            "time": "2016-04-05 16:36:54"
+            "time": "2016-05-03 18:59:18"
         },
         {
             "name": "symfony/filesystem",
@@ -2875,69 +2870,6 @@
             "time": "2016-04-12 18:09:53"
         },
         {
-<<<<<<< HEAD
-            "name": "symfony/event-dispatcher",
-            "version": "v2.8.6",
-            "source": {
-                "type": "git",
-                "url": "https://github.com/symfony/event-dispatcher.git",
-                "reference": "a158f13992a3147d466af7a23b564ac719a4ddd8"
-            },
-            "dist": {
-                "type": "zip",
-                "url": "https://api.github.com/repos/symfony/event-dispatcher/zipball/a158f13992a3147d466af7a23b564ac719a4ddd8",
-                "reference": "a158f13992a3147d466af7a23b564ac719a4ddd8",
-                "shasum": ""
-            },
-            "require": {
-                "php": ">=5.3.9"
-            },
-            "require-dev": {
-                "psr/log": "~1.0",
-                "symfony/config": "~2.0,>=2.0.5|~3.0.0",
-                "symfony/dependency-injection": "~2.6|~3.0.0",
-                "symfony/expression-language": "~2.6|~3.0.0",
-                "symfony/stopwatch": "~2.3|~3.0.0"
-            },
-            "suggest": {
-                "symfony/dependency-injection": "",
-                "symfony/http-kernel": ""
-            },
-            "type": "library",
-            "extra": {
-                "branch-alias": {
-                    "dev-master": "2.8-dev"
-                }
-            },
-            "autoload": {
-                "psr-4": {
-                    "Symfony\\Component\\EventDispatcher\\": ""
-                },
-                "exclude-from-classmap": [
-                    "/Tests/"
-                ]
-            },
-            "notification-url": "https://packagist.org/downloads/",
-            "license": [
-                "MIT"
-            ],
-            "authors": [
-                {
-                    "name": "Fabien Potencier",
-                    "email": "fabien@symfony.com"
-                },
-                {
-                    "name": "Symfony Community",
-                    "homepage": "https://symfony.com/contributors"
-                }
-            ],
-            "description": "Symfony EventDispatcher Component",
-            "homepage": "https://symfony.com",
-            "time": "2016-05-03 18:59:18"
-        },
-        {
-=======
->>>>>>> 944077c8
             "name": "symfony/stopwatch",
             "version": "v3.0.6",
             "source": {
